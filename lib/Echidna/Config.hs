{-# LANGUAGE FlexibleContexts #-}
{-# LANGUAGE FlexibleInstances #-}
{-# LANGUAGE LambdaCase #-}
{-# LANGUAGE MultiParamTypeClasses #-}
{-# LANGUAGE ScopedTypeVariables #-}
{-# LANGUAGE TemplateHaskell #-}
{-# LANGUAGE TupleSections #-}

module Echidna.Config where

import Control.Lens
import Control.Monad (liftM2, liftM5)
import Control.Monad.Catch (MonadThrow)
import Control.Monad.IO.Class (MonadIO(..))
import Control.Monad.Reader (Reader, ReaderT(..), runReader)
import Control.Monad.State (StateT(..), runStateT)
import Control.Monad.Trans (lift)
import Data.ByteString.Lazy.Char8 (unpack)
import Data.Aeson
import Data.Aeson.Lens
<<<<<<< HEAD
import Data.Has (Has(..))
import Data.HashMap.Strict (keys)
import Data.HashSet (HashSet, fromList, insert, difference)
import Data.Maybe (fromMaybe)
import Data.Text (Text, isPrefixOf)
=======
import Data.Functor ((<&>))
import Data.Text (isPrefixOf)
>>>>>>> 25a30092
import EVM (result)
import EVM.Concrete (Word(..), Whiff(..))

import qualified Control.Monad.Fail as M (MonadFail(..))
import qualified Data.ByteString as BS
import qualified Data.List.NonEmpty as NE
import qualified Data.Yaml as Y

import Echidna.Campaign
import Echidna.Solidity
import Echidna.Test
import Echidna.Transaction
import Echidna.UI

-- | Our big glorious global config type, just a product of each local config.,
data EConfig = EConfig { _cConf :: CampaignConf
                       , _nConf :: Names
                       , _sConf :: SolConf
                       , _tConf :: TestConf
                       , _xConf :: TxConf
                       , _uConf :: UIConf
                       }
makeLenses ''EConfig

data EConfig2 = EConfig2 { _econfig :: EConfig
                         , _badkeys :: HashSet Text
                         }
makeLenses ''EConfig2

instance Has CampaignConf EConfig where
  hasLens = cConf

instance Has Names EConfig where
  hasLens = nConf

instance Has SolConf EConfig where
  hasLens = sConf

instance Has TestConf EConfig where
  hasLens = tConf

instance Has TxConf EConfig where
  hasLens = xConf

instance Has UIConf EConfig where
  hasLens = uConf

instance FromJSON EConfig where
<<<<<<< HEAD
  parseJSON = fmap _econfig . parseJSON

instance FromJSON EConfig2 where
  parseJSON o = do
    let v' = case o of
                  Object v -> v
                  _        -> mempty
    (c, ks) <- runStateT (parser v') $ fromList []
    return $ EConfig2 c (fromList (keys v') `difference` ks)
    where parser v =
            let useKey k = hasLens %= insert k
                x ..:? k = useKey k >> lift (x .:? k)
                x ..!= y = fromMaybe y <$> x
                tc = do psender <- v ..:? "psender" ..!= 0x00a329c0648769a73afac7f9381e08fb43dbea70
                        fprefix <- v ..:? "prefix"  ..!= "echidna_"
                        let goal fname = if (fprefix <> "revert_") `isPrefixOf` fname then ResRevert else ResTrue
                        return $ TestConf (\fname -> (== goal fname)  . maybe ResOther classifyRes . view result)
                                          (const psender)
                getWord s d = C Dull . fromIntegral <$> v ..:? s ..!= (d :: Integer)
                xc = liftM4 TxConf (getWord "propMaxGas" 8000030) (getWord "testMaxGas" 0xffffffff)
                                   (getWord "maxTimeDelay" 604800)     (getWord "maxBlockDelay" 60480)
                cc = CampaignConf <$> v ..:? "testLimit"   ..!= 50000
                                  <*> v ..:? "seqLen"      ..!= 100
                                  <*> v ..:? "shrinkLimit" ..!= 5000
                                  <*> pure Nothing
                                  <*> v ..:? "seed"
                names :: Names
                names Sender = (" from: " ++) . show
                names _      = const ""
                --ppc :: Has (HashSet Text) s => StateT s Y.Parser (Campaign -> Int -> String)
                ppc = liftM2 (\cf xf c g -> runReader (ppCampaign c) (cf, xf, names) ++ "\nSeed: " ++ show g) cc xc
                --style :: Has (HashSet Text) s => StateT s Y.Parser (Campaign -> Int -> String)
                style = v ..:? "format" ..!= ("text" :: String) >>=
                  \case "text"             -> ppc
                        "json"             -> pure . flip $ \g ->
                          unpack . encode . set (_Object . at "seed") (Just . toJSON $ g) . toJSON
                        "none"             -> pure $ \_ _ -> ""
                        _                  -> pure $ \_ _ -> M.fail
                          "unrecognized ui type (should be text, json, or none)" in
            EConfig <$> cc
                    <*> pure names
                    <*> (SolConf <$> v ..:? "contractAddr"    ..!= 0x00a329c0648769a73afac7f9381e08fb43dbea72
                                 <*> v ..:? "deployer"        ..!= 0x00a329c0648769a73afac7f9381e08fb43dbea70
                                 <*> v ..:? "sender"          ..!= [0x10000, 0x20000, 0x00a329c0648769a73afac7f9381e08fb43dbea70]
                                 <*> v ..:? "balanceAddr"     ..!= 0xffffffff
                                 <*> v ..:? "balanceContract" ..!= 0
                                 <*> v ..:? "prefix"          ..!= "echidna_"
                                 <*> v ..:? "cryticArgs"      ..!= []
                                 <*> v ..:? "solcArgs"        ..!= ""
                                 <*> v ..:? "solcLibs"        ..!= []
                                 <*> v ..:? "quiet"           ..!= False
                                 <*> v ..:? "checkAsserts"    ..!= False)
                    <*> tc
                    <*> xc
                    <*> (UIConf <$> v ..:? "dashboard" ..!= True <*> style)
=======
  parseJSON (Object v) =
    let tc = do psender <- v .:? "psender" .!= 0x00a329c0648769a73afac7f9381e08fb43dbea70
                fprefix <- v .:? "prefix"  .!= "echidna_"
                let goal fname = if (fprefix <> "revert_") `isPrefixOf` fname then ResRevert else ResTrue
                return $ TestConf (\fname -> (== goal fname)  . maybe ResOther classifyRes . view result)
                                  (const psender)
        getWord s d = C Dull . fromIntegral <$> v .:? s .!= (d :: Integer)
        xc = liftM5 TxConf (getWord "propMaxGas" 8000030) (getWord "testMaxGas" 0xffffffff)
                           (getWord "maxGasprice" 100000000000)
                           (getWord "maxTimeDelay" 604800)     (getWord "maxBlockDelay" 60480)
        cov = v .:? "coverage" <&> \case Just True -> Just mempty
                                         _         -> Nothing
        cc = CampaignConf <$> v .:? "testLimit"   .!= 50000
                          <*> v .:? "stopOnFail"  .!= False
                          <*> v .:? "seqLen"      .!= 100
                          <*> v .:? "shrinkLimit" .!= 5000
                          <*> cov
                          <*> v .:? "seed"
                          <*> v .:? "dictFreq"    .!= 0.40

        names :: Names
        names Sender = (" from: " ++) . show
        names _      = const ""
        ppc :: Y.Parser (Campaign -> Int -> String)
        ppc = liftM2 (\cf xf c g -> runReader (ppCampaign c) (cf, xf, names) ++ "\nSeed: " ++ show g) cc xc
        style :: Y.Parser (Campaign -> Int -> String)
        style = v .:? "format" .!= ("text" :: String) >>=
          \case "text"             -> ppc
                "json"             -> pure . flip $ \g ->
                  unpack . encode . set (_Object . at "seed") (Just . toJSON $ g) . toJSON;
                "none"             -> pure $ \_ _ -> ""
                _                  -> pure $ \_ _ -> M.fail
                  "unrecognized ui type (should be text, json, or none)" in
    EConfig <$> cc
            <*> pure names
            <*> (SolConf <$> v .:? "contractAddr"   .!= 0x00a329c0648769a73afac7f9381e08fb43dbea72
                         <*> v .:? "deployer"       .!= 0x00a329c0648769a73afac7f9381e08fb43dbea70
                         <*> v .:? "sender"         .!= NE.fromList [0x10000, 0x20000, 0x00a329c0648769a73afac7f9381e08fb43dbea70]
                         <*> v .:? "balanceAddr"    .!= 0xffffffff
                         <*> v .:? "balanceContract".!= 0
                         <*> v .:? "prefix"         .!= "echidna_"
                         <*> v .:? "cryticArgs"     .!= []
                         <*> v .:? "solcArgs"       .!= ""
                         <*> v .:? "solcLibs"       .!= []
                         <*> v .:? "quiet"          .!= False
                         <*> v .:? "checkAsserts"   .!= False)
            <*> tc
            <*> xc
            <*> (UIConf <$> v .:? "dashboard" .!= True <*> v .:? "timeout" <*> style)
  parseJSON _ = parseJSON (Object mempty)
>>>>>>> 25a30092

-- | The default config used by Echidna (see the 'FromJSON' instance for values used).
defaultConfig :: EConfig
defaultConfig = either (error "Config parser got messed up :(") id $ Y.decodeEither' ""

-- | Try to parse an Echidna config file, throw an error if we can't.
parseConfig :: (MonadThrow m, MonadIO m) => FilePath -> m EConfig2
parseConfig f = liftIO (BS.readFile f) >>= Y.decodeThrow

-- | Run some action with the default configuration, useful in the REPL.
withDefaultConfig :: ReaderT EConfig m a -> m a
withDefaultConfig = (`runReaderT` defaultConfig)

-- | 'withDefaultConfig' but not for transformers
withDefaultConfig' :: Reader EConfig a -> a
withDefaultConfig' = (`runReader` defaultConfig)<|MERGE_RESOLUTION|>--- conflicted
+++ resolved
@@ -18,16 +18,12 @@
 import Data.ByteString.Lazy.Char8 (unpack)
 import Data.Aeson
 import Data.Aeson.Lens
-<<<<<<< HEAD
+import Data.Functor ((<&>))
 import Data.Has (Has(..))
 import Data.HashMap.Strict (keys)
 import Data.HashSet (HashSet, fromList, insert, difference)
 import Data.Maybe (fromMaybe)
 import Data.Text (Text, isPrefixOf)
-=======
-import Data.Functor ((<&>))
-import Data.Text (isPrefixOf)
->>>>>>> 25a30092
 import EVM (result)
 import EVM.Concrete (Word(..), Whiff(..))
 
@@ -52,10 +48,10 @@
                        }
 makeLenses ''EConfig
 
-data EConfig2 = EConfig2 { _econfig :: EConfig
-                         , _badkeys :: HashSet Text
-                         }
-makeLenses ''EConfig2
+data EConfigWithUsage = EConfigWithUsage { _econfig :: EConfig
+                                         , _badkeys :: HashSet Text
+                                         }
+makeLenses ''EConfigWithUsage
 
 instance Has CampaignConf EConfig where
   hasLens = cConf
@@ -76,16 +72,15 @@
   hasLens = uConf
 
 instance FromJSON EConfig where
-<<<<<<< HEAD
   parseJSON = fmap _econfig . parseJSON
 
-instance FromJSON EConfig2 where
+instance FromJSON EConfigWithUsage where
   parseJSON o = do
     let v' = case o of
                   Object v -> v
                   _        -> mempty
     (c, ks) <- runStateT (parser v') $ fromList []
-    return $ EConfig2 c (fromList (keys v') `difference` ks)
+    return $ EConfigWithUsage c (fromList (keys v') `difference` ks)
     where parser v =
             let useKey k = hasLens %= insert k
                 x ..:? k = useKey k >> lift (x .:? k)
@@ -96,13 +91,18 @@
                         return $ TestConf (\fname -> (== goal fname)  . maybe ResOther classifyRes . view result)
                                           (const psender)
                 getWord s d = C Dull . fromIntegral <$> v ..:? s ..!= (d :: Integer)
-                xc = liftM4 TxConf (getWord "propMaxGas" 8000030) (getWord "testMaxGas" 0xffffffff)
+                xc = liftM5 TxConf (getWord "propMaxGas" 8000030) (getWord "testMaxGas" 0xffffffff)
+                                   (getWord "maxGasprice" 100000000000)
                                    (getWord "maxTimeDelay" 604800)     (getWord "maxBlockDelay" 60480)
+                cov = v ..:? "coverage" <&> \case Just True -> Just mempty
+                                                  _         -> Nothing
                 cc = CampaignConf <$> v ..:? "testLimit"   ..!= 50000
+                                  <*> v ..:? "stopOnFail"  ..!= False
                                   <*> v ..:? "seqLen"      ..!= 100
                                   <*> v ..:? "shrinkLimit" ..!= 5000
-                                  <*> pure Nothing
+                                  <*> cov
                                   <*> v ..:? "seed"
+                                  <*> v ..:? "dictFreq"    ..!= 0.40
                 names :: Names
                 names Sender = (" from: " ++) . show
                 names _      = const ""
@@ -120,7 +120,7 @@
                     <*> pure names
                     <*> (SolConf <$> v ..:? "contractAddr"    ..!= 0x00a329c0648769a73afac7f9381e08fb43dbea72
                                  <*> v ..:? "deployer"        ..!= 0x00a329c0648769a73afac7f9381e08fb43dbea70
-                                 <*> v ..:? "sender"          ..!= [0x10000, 0x20000, 0x00a329c0648769a73afac7f9381e08fb43dbea70]
+                                 <*> v ..:? "sender"          ..!= (0x10000 NE.:| [0x20000, 0x00a329c0648769a73afac7f9381e08fb43dbea70])
                                  <*> v ..:? "balanceAddr"     ..!= 0xffffffff
                                  <*> v ..:? "balanceContract" ..!= 0
                                  <*> v ..:? "prefix"          ..!= "echidna_"
@@ -131,66 +131,14 @@
                                  <*> v ..:? "checkAsserts"    ..!= False)
                     <*> tc
                     <*> xc
-                    <*> (UIConf <$> v ..:? "dashboard" ..!= True <*> style)
-=======
-  parseJSON (Object v) =
-    let tc = do psender <- v .:? "psender" .!= 0x00a329c0648769a73afac7f9381e08fb43dbea70
-                fprefix <- v .:? "prefix"  .!= "echidna_"
-                let goal fname = if (fprefix <> "revert_") `isPrefixOf` fname then ResRevert else ResTrue
-                return $ TestConf (\fname -> (== goal fname)  . maybe ResOther classifyRes . view result)
-                                  (const psender)
-        getWord s d = C Dull . fromIntegral <$> v .:? s .!= (d :: Integer)
-        xc = liftM5 TxConf (getWord "propMaxGas" 8000030) (getWord "testMaxGas" 0xffffffff)
-                           (getWord "maxGasprice" 100000000000)
-                           (getWord "maxTimeDelay" 604800)     (getWord "maxBlockDelay" 60480)
-        cov = v .:? "coverage" <&> \case Just True -> Just mempty
-                                         _         -> Nothing
-        cc = CampaignConf <$> v .:? "testLimit"   .!= 50000
-                          <*> v .:? "stopOnFail"  .!= False
-                          <*> v .:? "seqLen"      .!= 100
-                          <*> v .:? "shrinkLimit" .!= 5000
-                          <*> cov
-                          <*> v .:? "seed"
-                          <*> v .:? "dictFreq"    .!= 0.40
-
-        names :: Names
-        names Sender = (" from: " ++) . show
-        names _      = const ""
-        ppc :: Y.Parser (Campaign -> Int -> String)
-        ppc = liftM2 (\cf xf c g -> runReader (ppCampaign c) (cf, xf, names) ++ "\nSeed: " ++ show g) cc xc
-        style :: Y.Parser (Campaign -> Int -> String)
-        style = v .:? "format" .!= ("text" :: String) >>=
-          \case "text"             -> ppc
-                "json"             -> pure . flip $ \g ->
-                  unpack . encode . set (_Object . at "seed") (Just . toJSON $ g) . toJSON;
-                "none"             -> pure $ \_ _ -> ""
-                _                  -> pure $ \_ _ -> M.fail
-                  "unrecognized ui type (should be text, json, or none)" in
-    EConfig <$> cc
-            <*> pure names
-            <*> (SolConf <$> v .:? "contractAddr"   .!= 0x00a329c0648769a73afac7f9381e08fb43dbea72
-                         <*> v .:? "deployer"       .!= 0x00a329c0648769a73afac7f9381e08fb43dbea70
-                         <*> v .:? "sender"         .!= NE.fromList [0x10000, 0x20000, 0x00a329c0648769a73afac7f9381e08fb43dbea70]
-                         <*> v .:? "balanceAddr"    .!= 0xffffffff
-                         <*> v .:? "balanceContract".!= 0
-                         <*> v .:? "prefix"         .!= "echidna_"
-                         <*> v .:? "cryticArgs"     .!= []
-                         <*> v .:? "solcArgs"       .!= ""
-                         <*> v .:? "solcLibs"       .!= []
-                         <*> v .:? "quiet"          .!= False
-                         <*> v .:? "checkAsserts"   .!= False)
-            <*> tc
-            <*> xc
-            <*> (UIConf <$> v .:? "dashboard" .!= True <*> v .:? "timeout" <*> style)
-  parseJSON _ = parseJSON (Object mempty)
->>>>>>> 25a30092
+                    <*> (UIConf <$> v ..:? "dashboard" ..!= True <*> v ..:? "timeout" <*> style)
 
 -- | The default config used by Echidna (see the 'FromJSON' instance for values used).
 defaultConfig :: EConfig
 defaultConfig = either (error "Config parser got messed up :(") id $ Y.decodeEither' ""
 
 -- | Try to parse an Echidna config file, throw an error if we can't.
-parseConfig :: (MonadThrow m, MonadIO m) => FilePath -> m EConfig2
+parseConfig :: (MonadThrow m, MonadIO m) => FilePath -> m EConfigWithUsage
 parseConfig f = liftIO (BS.readFile f) >>= Y.decodeThrow
 
 -- | Run some action with the default configuration, useful in the REPL.
