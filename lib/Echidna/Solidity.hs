--- conflicted
+++ resolved
@@ -73,30 +73,18 @@
 instance Exception SolException
 
 -- | Configuration for loading Solidity for Echidna testing.
-<<<<<<< HEAD
 data SolConf = SolConf { _contractAddr    :: Addr           -- ^ Contract address to use
                        , _deployer        :: Addr           -- ^ Contract deployer address to use
                        , _sender          :: [Addr]         -- ^ Sender addresses to use
                        , _balanceAddr     :: Integer        -- ^ Initial balance of deployer and senders
                        , _balanceContract :: Integer        -- ^ Initial balance of contract to test
                        , _prefix          :: Text           -- ^ Function name prefix used to denote tests
+                       , _cryticArgs      :: [String] -- ^ Args to pass to crytic
                        , _solcArgs        :: String         -- ^ Args to pass to @solc@
                        , _solcLibs        :: [String]       -- ^ List of libraries to load, in order.
                        , _quiet           :: Bool           -- ^ Suppress @solc@ output, errors, and warnings
                        , _initialize      :: Maybe FilePath -- ^ Initialize world with Etheno txns
-=======
-data SolConf = SolConf { _contractAddr    :: Addr     -- ^ Contract address to use
-                       , _deployer        :: Addr     -- ^ Contract deployer address to use
-                       , _sender          :: [Addr]   -- ^ Sender addresses to use
-                       , _balanceAddr     :: Integer  -- ^ Initial balance of deployer and senders
-                       , _balanceContract :: Integer  -- ^ Initial balance of contract to test
-                       , _prefix          :: Text     -- ^ Function name prefix used to denote tests
-                       , _cryticArgs      :: [String] -- ^ Args to pass to crytic
-                       , _solcArgs        :: String   -- ^ Args to pass to @solc@
-                       , _solcLibs        :: [String] -- ^ List of libraries to load, in order.
-                       , _quiet           :: Bool     -- ^ Suppress @solc@ output, errors, and warnings
                        , _checkAsserts    :: Bool     -- ^ Test if we can cause assertions to fail
->>>>>>> 3efc195f
                        }
 makeLenses ''SolConf
 
@@ -121,7 +109,7 @@
 
 
 addresses :: (MonadReader x m, Has SolConf x) => m [AbiValue]
-addresses = view hasLens <&> \(SolConf ca d ads _ _ _ _ _ _ _ _) ->
+addresses = view hasLens <&> \(SolConf ca d ads _ _ _ _ _ _ _ _ _) ->
   AbiAddress . fromIntegral <$> nub (ads ++ [ca, d, 0x0])
 
 populateAddresses :: [Addr] -> Integer -> VM -> VM
@@ -163,15 +151,8 @@
     unless q . putStrLn $ "Analyzing contract: " <> c ^. contractName . unpacked
 
   -- Local variables
-<<<<<<< HEAD
-  (SolConf ca d ads bala balc pref _ libs _ fp) <- view hasLens
+  (SolConf ca d ads bala balc pref _ _ libs _ fp ch) <- view hasLens
   let bc = c ^. creationCode
-=======
-  (SolConf ca d ads bala balc pref _ _ libs _ ch) <- view hasLens
-  let bc = c ^. creationCode
-      blank = populateAddresses (ads |> d) bala (vmForEthrunCreation bc)
-            & env . EVM.contracts %~ sans 0x3be95e4159a131e56a84657c4ad4d43ec7cd865d -- fixes weird nonce issues
->>>>>>> 3efc195f
       abi = liftM2 (,) (view methodName) (fmap snd . view methodInputs) <$> toList (c ^. abiMap)
       (tests, funs) = partition (isPrefixOf pref . fst) abi
   -- Set up initial VM, either with chosen contract or Etheno initialization file
@@ -179,6 +160,7 @@
   (blank', _) <- maybe (pure (vmForEthrunCreation bc, [])) (loadEthenoBatch (fst <$> tests)) fp
   liftIO . print $ blank' ^. env . E.contracts . to length
   let blank = populateAddresses (ads |> d) bala blank'
+            & env . EVM.contracts %~ sans 0x3be95e4159a131e56a84657c4ad4d43ec7cd865d -- fixes weird nonce issues
 
   -- Select libraries
   ls <- mapM (choose cs . Just . T.pack) libs
@@ -214,7 +196,7 @@
 -- for running a 'Campaign' against the tests found.
 prepareForTest :: (MonadReader x m, Has SolConf x)
                => (VM, [SolSignature], [Text]) -> m (VM, World, [SolTest])
-prepareForTest (v, a, ts) = view hasLens <&> \(SolConf _ _ s _ _ _ _ _ _ _ ch) ->
+prepareForTest (v, a, ts) = view hasLens <&> \(SolConf _ _ s _ _ _ _ _ _ _ _ ch) ->
   (v, World s [(r, a)], fmap Left (zip ts $ repeat r) ++ if ch then Right <$> drop 1 a else []) where
     r = v ^. state . contract
 
