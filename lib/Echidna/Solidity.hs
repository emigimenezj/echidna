--- conflicted
+++ resolved
@@ -73,25 +73,16 @@
 instance Exception SolException
 
 -- | Configuration for loading Solidity for Echidna testing.
-<<<<<<< HEAD
-data SolConf = SolConf { _contractAddr :: Addr     -- ^ Contract address to use
-                       , _deployer     :: Addr     -- ^ Contract deployer address to use
-                       , _sender       :: [Addr]   -- ^ Sender addresses to use
-                       , _prefix       :: Text     -- ^ Function name prefix used to denote tests
-                       , _solcArgs     :: String   -- ^ Args to pass to @solc@
-                       , _quiet        :: Bool     -- ^ Suppress @solc@ output, errors, and warnings
-                       , _initialize   :: Maybe FilePath -- ^ Initialize world with Etheno txns
-=======
-data SolConf = SolConf { _contractAddr    :: Addr    -- ^ Contract address to use
-                       , _deployer        :: Addr    -- ^ Contract deployer address to use
-                       , _sender          :: [Addr]  -- ^ Sender addresses to use
-                       , _balanceAddr     :: Integer -- ^ Initial balance of deployer and senders
-                       , _balanceContract :: Integer -- ^ Initial balance of contract to test
-                       , _prefix          :: Text    -- ^ Function name prefix used to denote tests
-                       , _solcArgs        :: String  -- ^ Args to pass to @solc@
-                       , _solcLibs        :: [String] -- ^ List of libraries to load, in order.
-                       , _quiet           :: Bool    -- ^ Suppress @solc@ output, errors, and warnings
->>>>>>> daa04ae3
+data SolConf = SolConf { _contractAddr    :: Addr           -- ^ Contract address to use
+                       , _deployer        :: Addr           -- ^ Contract deployer address to use
+                       , _sender          :: [Addr]         -- ^ Sender addresses to use
+                       , _balanceAddr     :: Integer        -- ^ Initial balance of deployer and senders
+                       , _balanceContract :: Integer        -- ^ Initial balance of contract to test
+                       , _prefix          :: Text           -- ^ Function name prefix used to denote tests
+                       , _solcArgs        :: String         -- ^ Args to pass to @solc@
+                       , _solcLibs        :: [String]       -- ^ List of libraries to load, in order.
+                       , _quiet           :: Bool           -- ^ Suppress @solc@ output, errors, and warnings
+                       , _initialize      :: Maybe FilePath -- ^ Initialize world with Etheno txns
                        }
 makeLenses ''SolConf
 
@@ -149,25 +140,17 @@
     unless q . putStrLn $ "Analyzing contract: " <> unpack (c ^. contractName)
 
   -- Local variables
-<<<<<<< HEAD
-  (SolConf ca d _ pref _ _ fp) <- view hasLens
+  (SolConf ca d ads bala balc pref _ libs _ fp) <- view hasLens
   let bc = c ^. creationCode
+  -- Set up initial VM, either with chosen contract or Etheno initialization file
+  -- need to use snd to add to ABI dict
+  (blank', _) <- maybe (pure (vmForEthrunCreation bc, [])) (loadEthenoBatch bc) fp
+  let blank = populateAddresses (ads |> d) bala blank'
       abi = liftM2 (,) (view methodName) (fmap snd . view methodInputs) <$> toList (c ^. abiMap)
       (tests, funs) = partition (isPrefixOf pref . fst) abi
 
-  -- Set up initial VM, either with chosen contract or Etheno initialization file
-  -- need to use snd to add to ABI dict
-  (blank, _) <- maybe (pure (vmForEthrunCreation bc, [])) (loadEthenoBatch bc) fp
-=======
-  (SolConf ca d ads bala balc pref _ libs _) <- view hasLens
-  let bc = c ^. creationCode
-      blank = populateAddresses (ads |> d) bala (vmForEthrunCreation bc)
-      abi = liftM2 (,) (view methodName) (fmap snd . view methodInputs) <$> toList (c ^. abiMap)
-      (tests, funs) = partition (isPrefixOf pref . fst) abi
-
   -- Select libraries
   ls <- mapM (choose cs . Just . pack) libs
->>>>>>> daa04ae3
 
   -- Make sure everything is ready to use, then ship it
   mapM_ (uncurry ensure) [(abi, NoFuncs), (tests, NoTests), (funs, OnlyTests)] -- ABI checks
