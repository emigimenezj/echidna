<<<<<<< HEAD
{-# LANGUAGE FlexibleContexts, LambdaCase, TupleSections #-}
=======
{-# LANGUAGE OverloadedStrings #-}
{-# LANGUAGE LambdaCase, TupleSections #-}
>>>>>>> fa68f3f0

module Echidna.Solidity where

import Control.Lens               ((^.), (%=), _1, assign, use, view)
import Control.Exception          (Exception)
import Control.Monad              (liftM2)
import Control.Monad.Catch        (MonadThrow(..))
import Control.Monad.IO.Class     (MonadIO(..))
import Control.Monad.State.Strict (MonadState, execState, modify, runState)
import Data.Foldable              (toList)
import Data.List                  (find, partition)
<<<<<<< HEAD
import Data.Map                   (insert)
import Data.Maybe                 (isNothing)
=======
import Data.Map                   ()
import Data.Maybe                 (isNothing, fromMaybe)
>>>>>>> fa68f3f0
import Data.Monoid                ((<>))
import Data.Text                  (Text, isPrefixOf, unpack)
import System.Process             (readProcess)
import System.IO.Temp             (writeSystemTempFile)

import qualified Data.Map as Map (lookup)

import Echidna.ABI (SolSignature)

import EVM
  (Contract, VM, VMResult(..), contract, contracts, env, gas, loadContract, replaceCodeOfSelf, resetState, state)
import EVM.Concrete (Blob(..))
import EVM.Exec     (exec, vmForEthrunCreation)
import EVM.Keccak   (newContractAddress)
import EVM.Solidity (abiMap, contractName, creationCode, methodInputs, methodName, readSolc, SolcContract)
import EVM.Types    (Addr)

data EchidnaException = BadAddr Addr
                      | CompileFailure
                      | NoContracts
                      | TestArgsFound Text
                      | ContractNotFound Text

instance Show EchidnaException where
  show = \case
    BadAddr a            -> "No contract at " ++ show a ++ " exists"
    CompileFailure       -> "Couldn't compile given file"
    NoContracts          -> "No contracts found in given file"
    (ContractNotFound c) -> "Given contract " ++ show c ++ " not found in given file"
    (TestArgsFound t)    -> "Test " ++ show t ++ " has arguments, aborting"

instance Exception EchidnaException

-- | parses additional solc arguments
solcArguments :: FilePath -> Maybe Text -> [String]
solcArguments filePath argStr = args <> fromMaybe [] additional
  where args = ["--combined-json=bin-runtime,bin,srcmap,srcmap-runtime,abi,ast", filePath]
        additional = words . unpack <$> argStr

-- | reads all contracts within the solidity file at `filepath` and passes optional solc params to compiler
readContracts :: (MonadIO m, MonadThrow m) => FilePath -> Maybe Text -> m [SolcContract]
readContracts filePath solcArgs = liftIO solc >>= \case
  Nothing -> throwM CompileFailure
  Just m  -> return $ toList $ fst m
  where solc = readSolc =<< writeSystemTempFile "" =<< readProcess
          "solc" (solcArguments filePath solcArgs) ""

-- | reads either the first contract found or the contract named `selectedContractName` within the solidity file at `filepath`
readContract :: (MonadIO m, MonadThrow m) => FilePath -> Maybe Text -> Maybe Text -> m SolcContract
readContract filePath selectedContractName solcArgs = do
    cs <- readContracts filePath solcArgs
    c <- chooseContract cs selectedContractName
    warn (isNothing selectedContractName && 1 < length cs) $
      "Multiple contracts found in file, only analyzing the first"
    liftIO $ print $ "Analyzing contract: " <> c ^. contractName
    return c
  where chooseContract :: (MonadThrow m) => [SolcContract] -> Maybe Text -> m SolcContract
        chooseContract [] _ = throwM NoContracts
        chooseContract (c:_) Nothing = return c
        chooseContract cs (Just name) = case find (\x -> name == x ^. contractName) cs of
          Nothing -> throwM $ ContractNotFound name
          Just c  -> return c
        warn :: (MonadIO m) => Bool -> Text -> m ()
        warn p s = if p then liftIO $ print s else pure ()

-- | loads the solidity file at `filePath` and selects either the default or specified contract to analyze
loadSolidity :: (MonadIO m, MonadThrow m) => FilePath -> Maybe Text -> Maybe Text -> m (VM, [SolSignature], [Text])
loadSolidity filePath selectedContract solcArgs = do
    c <- readContract filePath selectedContract solcArgs
    let (VMSuccess (B bc), vm) = runState exec . vmForEthrunCreation $ c ^. creationCode
        load = do resetState
                  assign (state . gas) 0xffffffffffffffff
                  loadContract (vm ^. state . contract)
        loaded = execState load $ execState (replaceCodeOfSelf bc) vm
        abi = map (liftM2 (,) (view methodName) (map snd . view methodInputs)) . toList $ c ^. abiMap
        (tests, funs) = partition (isPrefixOf "echidna_" . fst) abi
    case find (not . null . snd) tests of
      Nothing      -> return (loaded, funs, fst <$> tests)
      (Just (t,_)) -> throwM $ TestArgsFound t


insertContract :: MonadState VM m => Contract -> m ()
insertContract c = do a <- (`newContractAddress` 1) <$> use (state . contract)
                      env . contracts %= insert a c
                      modify . execState $ loadContract a

currentContract :: MonadThrow m => VM -> m Contract
currentContract v = let a = v ^. state . contract in
  maybe (throwM $ BadAddr a) pure . Map.lookup a $ v ^. env . contracts

addSolidity :: (MonadIO m, MonadThrow m, MonadState VM m) => FilePath -> Maybe Text -> m ()
addSolidity f m = insertContract =<< currentContract =<< view _1 <$> loadSolidity f m<|MERGE_RESOLUTION|>--- conflicted
+++ resolved
@@ -1,9 +1,5 @@
-<<<<<<< HEAD
-{-# LANGUAGE FlexibleContexts, LambdaCase, TupleSections #-}
-=======
-{-# LANGUAGE OverloadedStrings #-}
-{-# LANGUAGE LambdaCase, TupleSections #-}
->>>>>>> fa68f3f0
+{-# LANGUAGE FlexibleContexts, OverloadedStrings, LambdaCase, TupleSections #-}
+
 
 module Echidna.Solidity where
 
@@ -15,13 +11,8 @@
 import Control.Monad.State.Strict (MonadState, execState, modify, runState)
 import Data.Foldable              (toList)
 import Data.List                  (find, partition)
-<<<<<<< HEAD
 import Data.Map                   (insert)
-import Data.Maybe                 (isNothing)
-=======
-import Data.Map                   ()
 import Data.Maybe                 (isNothing, fromMaybe)
->>>>>>> fa68f3f0
 import Data.Monoid                ((<>))
 import Data.Text                  (Text, isPrefixOf, unpack)
 import System.Process             (readProcess)
