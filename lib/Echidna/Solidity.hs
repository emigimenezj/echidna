{-# LANGUAGE FlexibleContexts #-}
{-# LANGUAGE OverloadedStrings #-}
{-# LANGUAGE LambdaCase #-}
{-# LANGUAGE TemplateHaskell #-}
{-# LANGUAGE TupleSections #-}
{-# LANGUAGE ViewPatterns #-}

module Echidna.Solidity where

import Control.Lens
import Control.Exception          (Exception)
import Control.Arrow              (first)
import Control.Monad              (liftM2, when, unless)
import Control.Monad.Catch        (MonadThrow(..))
import Control.Monad.IO.Class     (MonadIO(..))
import Control.Monad.Reader       (MonadReader)
import Control.Monad.State.Strict (execStateT)
import Data.Foldable              (toList)
import Data.Has                   (Has(..))
import Data.List                  (find, partition)
import Data.Map                   (elems)
import Data.Maybe                 (isJust, isNothing, catMaybes)
import Data.Text                  (Text, isPrefixOf, isSuffixOf, append)
import Data.Text.Lens             (unpacked)
import System.Process             (StdStream(..), readCreateProcessWithExitCode, proc, std_err)
import System.IO                  (openFile, IOMode(..))
import System.Exit                (ExitCode(..))
import System.Directory           (findExecutable)

<<<<<<< HEAD
import Echidna.ABI                (encodeSig, encodeSigWithName, hashSig, fallback, commonTypeSizes, mkValidAbiInt, mkValidAbiUInt, pregenAdds)
=======
import Echidna.ABI                (encodeSig, encodeSigWithName, hashSig, fallback, commonTypeSizes, mkValidAbiInt, mkValidAbiUInt)
>>>>>>> 4a4518b8
import Echidna.Exec               (execTx, initialVM)
import Echidna.Events             (EventMap)
import Echidna.RPC                (loadEthenoBatch)
import Echidna.Types.Signature    (FunctionHash, SolSignature, SignatureMap, getBytecodeMetadata)
import Echidna.Types.Tx           (TxConf, createTx, createTxWithValue, unlimitedGasPerBlock, initialTimestamp, initialBlockNumber)
import Echidna.Types.World        (World(..))
import Echidna.Processor

import EVM hiding (contracts, path)
import qualified EVM (contracts)
import EVM.ABI
import EVM.Solidity
import EVM.Types    (Addr)
import EVM.Concrete (w256)

import qualified Data.List.NonEmpty  as NE
import qualified Data.List.NonEmpty.Extra as NEE
import qualified Data.HashMap.Strict as M
import qualified Data.Text           as T

data Filter = Blacklist [Text] | Whitelist [Text] deriving Show

-- | Things that can go wrong trying to load a Solidity file for Echidna testing. Read the 'Show'
-- instance for more detailed explanations.
data SolException = BadAddr Addr
                  | CompileFailure String String
                  | SolcReadFailure
                  | NoContracts
                  | TestArgsFound Text
                  | ContractNotFound Text
                  | NoBytecode Text
                  | NoFuncs
                  | NoTests
                  | OnlyTests
                  | ConstructorArgs String
                  | DeploymentFailed
                  | NoCryticCompile
                  | InvalidMethodFilters Filter
makePrisms ''SolException

instance Show SolException where
  show = \case
    BadAddr a                -> "No contract at " ++ show a ++ " exists"
    CompileFailure x y       -> "Couldn't compile given file\n" ++ "stdout:\n" ++ x ++ "stderr:\n" ++ y
    SolcReadFailure          -> "Could not read crytic-export/combined_solc.json"
    NoContracts              -> "No contracts found in given file"
    (ContractNotFound c)     -> "Given contract " ++ show c ++ " not found in given file"
    (TestArgsFound t)        -> "Test " ++ show t ++ " has arguments, aborting"
    (NoBytecode t)           -> "No bytecode found for contract " ++ show t
    NoFuncs                  -> "ABI is empty, are you sure your constructor is right?"
    NoTests                  -> "No tests found in ABI"
    OnlyTests                -> "Only tests and no public functions found in ABI"
    (ConstructorArgs s)      -> "Constructor arguments are required: " ++ s
    NoCryticCompile          -> "crytic-compile not installed or not found in PATH. To install it, run:\n   pip install crytic-compile"
    (InvalidMethodFilters f) -> "Applying " ++ show f ++ " to the methods produces an empty list. Are you filtering the correct functions or fuzzing the correct contract?"
    DeploymentFailed         -> "Deploying the contract failed (revert, out-of-gas, sending ether to an non-payable constructor, etc.)"

instance Exception SolException

-- | Configuration for loading Solidity for Echidna testing.
data SolConf = SolConf { _contractAddr    :: Addr             -- ^ Contract address to use
                       , _deployer        :: Addr             -- ^ Contract deployer address to use
                       , _sender          :: NE.NonEmpty Addr -- ^ Sender addresses to use
                       , _balanceAddr     :: Integer          -- ^ Initial balance of deployer and senders
                       , _balanceContract :: Integer          -- ^ Initial balance of contract to test
                       , _codeSize        :: Integer          -- ^ Max code size for deployed contratcs (default 24576, per EIP-170)
                       , _prefix          :: Text             -- ^ Function name prefix used to denote tests
                       , _cryticArgs      :: [String]         -- ^ Args to pass to crytic
                       , _solcArgs        :: String           -- ^ Args to pass to @solc@
                       , _solcLibs        :: [String]         -- ^ List of libraries to load, in order.
                       , _quiet           :: Bool             -- ^ Suppress @solc@ output, errors, and warnings
                       , _initialize      :: Maybe FilePath   -- ^ Initialize world with Etheno txns
                       , _multiAbi        :: Bool             -- ^ Whether or not to use the multi-abi mode
                       , _checkAsserts    :: Bool             -- ^ Test if we can cause assertions to fail
                       , _benchmarkMode   :: Bool             -- ^ Benchmark mode allows to generate coverage
                       , _methodFilter    :: Filter           -- ^ List of methods to avoid or include calling during a campaign
                       }
makeLenses ''SolConf

-- | An Echidna test is either the name of the function to call and the address where its contract is,
-- or a function that could experience an exception
type SolTest = Either (Text, Addr) SolSignature

-- | Given a list of files, use its extenstion to check if it is a precompiled
-- contract or try to compile it and get a list of its contracts, throwing
-- exceptions if necessary.
contracts :: (MonadIO m, MonadThrow m, MonadReader x m, Has SolConf x) => NE.NonEmpty FilePath -> m ([SolcContract], SourceCache)
contracts fp = let usual = ["--solc-disable-warnings", "--export-format", "solc"] in do
  mp  <- liftIO $ findExecutable "crytic-compile"
  case mp of
   Nothing -> throwM NoCryticCompile
   Just path -> do
    a  <- view (hasLens . solcArgs)
    q  <- view (hasLens . quiet)
    ls <- view (hasLens . solcLibs)
    c  <- view (hasLens . cryticArgs)
    let solargs = a ++ linkLibraries ls & (usual ++) .
                  (\sa -> if null sa then [] else ["--solc-args", sa])
        fps = toList fp
        compileOne :: (MonadIO m, MonadThrow m, MonadReader x m, Has SolConf x) => FilePath -> m ([SolcContract], SourceCache)
        compileOne x = do
          mSolc <- liftIO $ do
            stderr <- if q then UseHandle <$> openFile "/dev/null" WriteMode else pure Inherit
            (ec, out, err) <- readCreateProcessWithExitCode (proc path $ (c ++ solargs) |> x) {std_err = stderr} ""
            case ec of
              ExitSuccess -> readSolc "crytic-export/combined_solc.json"
              ExitFailure _ -> throwM $ CompileFailure out err
            
          maybe (throwM SolcReadFailure) (pure . first toList) mSolc
    cps <- mapM compileOne fps
    let (cs, ss) = unzip cps
    let lss = length ss
    when (lss > 1) $ liftIO $ putStrLn "WARNING: more than one SourceCache was found after compile. Only the first one will be used."
    return (concat cs, head ss)

addresses :: (MonadReader x m, Has SolConf x) => m (NE.NonEmpty AbiValue)
addresses = do
  SolConf{_contractAddr = ca, _deployer = d, _sender = ads} <- view hasLens
  pure $ AbiAddress . fromIntegral <$> NE.nub (join ads [ca, d, 0x0])
  where join (f NE.:| r) l = f NE.:| (r ++ l)

populateAddresses :: [Addr] -> Integer -> VM -> VM
populateAddresses []     _ vm = vm
populateAddresses (a:as) b vm = populateAddresses as b (vm & set (env . EVM.contracts . at a) (Just account))
  where account = initialContract (RuntimeCode mempty) & set nonce 0 & set balance (w256 $ fromInteger b)

-- | Address to load the first library
addrLibrary :: Addr
addrLibrary = 0xff

 -- | Load a list of solidity contracts as libraries
loadLibraries :: (MonadIO m, MonadThrow m, MonadReader x m, Has SolConf x)
              => [SolcContract] -> Addr -> Addr -> VM -> m VM
loadLibraries []     _  _ vm = return vm
loadLibraries (l:ls) la d vm = loadLibraries ls (la + 1) d =<< loadRest
  where loadRest = execStateT (execTx $ createTx (l ^. creationCode) d la unlimitedGasPerBlock (0, 0)) vm

-- | Generate a string to use as argument in solc to link libraries starting from addrLibrary
linkLibraries :: [String] -> String
linkLibraries [] = ""
linkLibraries ls = "--libraries " ++
  iconcatMap (\i x -> concat [x, ":", show $ addrLibrary + toEnum i, ","]) ls

filterMethods :: Text -> Filter -> NE.NonEmpty SolSignature -> NE.NonEmpty SolSignature
filterMethods _  f@(Whitelist [])  _ = error $ show $ InvalidMethodFilters f
filterMethods cn f@(Whitelist ic) ms = case NE.filter (\s -> encodeSigWithName cn s `elem` ic) ms of
                                         [] -> error $ show $ InvalidMethodFilters f
                                         fs -> NE.fromList fs
filterMethods cn f@(Blacklist ig) ms = case NE.filter (\s -> encodeSigWithName cn s `notElem` ig) ms of
                                         [] -> error $ show $ InvalidMethodFilters f
                                         fs -> NE.fromList fs

abiOf :: Text -> SolcContract -> NE.NonEmpty SolSignature
abiOf pref cc = fallback NE.:| filter (not . isPrefixOf pref . fst) (elems (cc ^. abiMap) <&> \m -> (m ^. methodName, m ^.. methodInputs . traverse . _2))

-- | Given an optional contract name and a list of 'SolcContract's, try to load the specified
-- contract, or, if not provided, the first contract in the list, into a 'VM' usable for Echidna
-- testing and extract an ABI and list of tests. Throws exceptions if anything returned doesn't look
-- usable for Echidna. NOTE: Contract names passed to this function should be prefixed by the
-- filename their code is in, plus a colon.
loadSpecified :: (MonadIO m, MonadThrow m, MonadReader x m, Has SolConf x, Has TxConf x, MonadFail m)
              => Maybe Text -> ([SolcContract], SourceCache) -> m (VM, EventMap, NE.NonEmpty SolSignature, [Text], SignatureMap)
loadSpecified name (cs,_) = do
  -- Pick contract to load
  c <- choose cs name
  q <- view (hasLens . quiet)
  liftIO $ do
    when (isNothing name && length cs > 1 && not q) $
      putStrLn "Multiple contracts found, only analyzing the first"
    unless q . putStrLn $ "Analyzing contract: " <> c ^. contractName . unpacked

  -- Local variables
  SolConf ca d ads bala balc mcs pref _ _ libs _ fp ma ch bm fs <- view hasLens

  -- generate the complete abi mapping
  let bc = c ^. creationCode
      abi = liftM2 (,) (view methodName) (fmap snd . view methodInputs) <$> toList (c ^. abiMap)
      con = view constructorInputs c
      (tests, funs) = partition (isPrefixOf pref . fst) abi


  -- Filter ABI according to the config options
  let fabiOfc = filterMethods (c ^. contractName) fs $ abiOf pref c
  -- Filter again for assertions checking if enabled
  let neFuns = filterMethods (c ^. contractName) fs (fallback NE.:| funs)
  
  -- Construct ABI mapping for World
<<<<<<< HEAD
=======
  let abiMapping = if ma then M.fromList $ cs <&> \cc -> (cc ^. runtimeCode . to stripBytecodeMetadata, filterMethods (cc ^. contractName) fs $ abiOf pref cc)
                         else M.singleton (c ^. runtimeCode . to stripBytecodeMetadata) fabiOfc
>>>>>>> 4a4518b8

  let abiMapping = if ma then M.fromList $ cs <&> \cc -> (getBytecodeMetadata $ cc ^. runtimeCode, filterMethods (cc ^. contractName) fs $ abiOf pref cc)
                         else M.singleton (getBytecodeMetadata $ c ^. runtimeCode) fabiOfc
  
  -- Set up initial VM, either with chosen contract or Etheno initialization file
  -- need to use snd to add to ABI dict
  blank' <- maybe (pure (initialVM & block . maxCodeSize .~ w256 (fromInteger mcs)))
                  (loadEthenoBatch $ fst <$> tests)
                  fp

  --liftIO $ print $ view EVM.contracts $ view env blank'
  --error "end"
  let blank'' = populateAddresses (NE.toList ads |> d) bala blank'
  let blank = populateAddresses pregenAdds 0 blank''
 
  unless (null con || isJust fp) (throwM $ ConstructorArgs (show con))
  -- Select libraries
  ls <- mapM (choose cs . Just . T.pack) libs

  -- Make sure everything is ready to use, then ship it
  when (null abi) $ throwM NoFuncs                              -- < ABI checks
  when (not ch && null tests && not bm) $ throwM NoTests        -- <
  when (bc == mempty) $ throwM (NoBytecode $ c ^. contractName) -- Bytecode check
  case find (not . null . snd) tests of
    Just (t,_) -> throwM $ TestArgsFound t                      -- Test args check
    Nothing    -> do
      vm <- loadLibraries ls addrLibrary d blank
      let transaction = execTx $ createTxWithValue bc d ca unlimitedGasPerBlock (w256 $ fromInteger balc) (0, 0)
      vm' <- execStateT transaction vm
      case currentContract vm' of
        Just _  -> return (vm', c ^. eventMap, neFuns, fst <$> tests, abiMapping)
        Nothing -> throwM DeploymentFailed

  where choose []    _        = throwM NoContracts
        choose (c:_) Nothing  = return c
        choose _     (Just n) = maybe (throwM $ ContractNotFound n) pure $
                                      find (isSuffixOf (if T.any (== ':') n then n else ":" `append` n) . view contractName) cs

-- | Given a file and an optional contract name, compile the file as solidity, then, if a name is
-- given, try to fine the specified contract (assuming it is in the file provided), otherwise, find
-- the first contract in the file. Take said contract and return an initial VM state with it loaded,
-- its ABI (as 'SolSignature's), and the names of its Echidna tests. NOTE: unlike 'loadSpecified',
-- contract names passed here don't need the file they occur in specified.
--loadSolidity :: (MonadIO m, MonadThrow m, MonadReader x m, Has SolConf x)
--             => FilePath -> Maybe Text -> m (VM, [SolSignature], [Text])
--loadSolidity fp name = contracts fp >>= loadSpecified name
loadWithCryticCompile :: (MonadIO m, MonadThrow m, MonadReader x m, Has SolConf x, Has TxConf x, MonadFail m)
                      => NE.NonEmpty FilePath -> Maybe Text -> m (VM, EventMap, NE.NonEmpty SolSignature, [Text], SignatureMap)
loadWithCryticCompile fp name = contracts fp >>= loadSpecified name


-- | Given the results of 'loadSolidity', assuming a single-contract test, get everything ready
-- for running a 'Campaign' against the tests found.
prepareForTest :: (MonadReader x m, Has SolConf x)
               => (VM, EventMap, NE.NonEmpty SolSignature, [Text], SignatureMap)
               -> Maybe String
               -> [SlitherInfo]
               -> m (VM, World, [SolTest])
prepareForTest (v, em, a, ts, m) c si = do
  SolConf{ _sender = s, _checkAsserts = ch } <- view hasLens
  let r = v ^. state . contract
      a' = NE.toList a
      ps = filterResults c $ filterPayable si
      as = if ch then filterResults c $ filterAssert si else []
      cs = filterResults c $ filterConstantFunction si
      (hm, lm) = prepareHashMaps cs as m
  pure (v, World s hm lm ps em, fmap Left (zip ts $ repeat r)
                                 ++ if ch then Right <$> drop 1 a'
                                          else [])

prepareHashMaps :: [FunctionHash] -> [FunctionHash] -> SignatureMap -> (SignatureMap, Maybe SignatureMap)
prepareHashMaps [] _  m = (m, Nothing)                                -- No constant functions detected
prepareHashMaps cs as m =
  (\case (hm, lm) | M.size hm > 0  && M.size lm > 0  -> (hm, Just lm) -- Usual case
                  | M.size hm > 0  && M.size lm == 0 -> (hm, Nothing) -- No low-priority functions detected
                  | M.size hm == 0 && M.size lm > 0  -> (m,  Nothing) -- No high-priority functions detected
                  | otherwise                        -> error "Error processing function hashmaps"
  ) (M.unionWith NEE.union (filterHashMap not cs m) (filterHashMap id as m), filterHashMap id cs m)
  where filterHashMap f xs = M.mapMaybe (NE.nonEmpty . NE.filter (\s -> f $ (hashSig . encodeSig $ s) `elem` xs))

-- | Basically loadSolidity, but prepares the results to be passed directly into
-- a testing function.
loadSolTests :: (MonadIO m, MonadThrow m, MonadReader x m, Has SolConf x, Has TxConf x, MonadFail m)
             => NE.NonEmpty FilePath -> Maybe Text -> m (VM, World, [SolTest])
loadSolTests fp name = loadWithCryticCompile fp name >>= (\t -> prepareForTest t Nothing [])

mkLargeAbiInt :: Int -> AbiValue
mkLargeAbiInt i = AbiInt i $ 2 ^ (i - 1) - 1

mkLargeAbiUInt :: Int -> AbiValue
mkLargeAbiUInt i = AbiUInt i $ 2 ^ i - 1

timeConstants :: [AbiValue]
timeConstants = concatMap dec [initialTimestamp, initialBlockNumber]
  where dec i = let l f = f <$> commonTypeSizes <*> fmap fromIntegral [i-1..i+1] in
                catMaybes (l mkValidAbiInt ++ l mkValidAbiUInt)

largeConstants :: [AbiValue]
largeConstants = concatMap (\i -> [mkLargeAbiInt i, mkLargeAbiUInt i]) commonTypeSizes

returnTypes :: [SolcContract] -> Text -> Maybe AbiType
returnTypes cs t = preview (_Just . methodOutput . _Just . _2) .
  find ((== t) . view methodName) $ concatMap (toList . view abiMap) cs<|MERGE_RESOLUTION|>--- conflicted
+++ resolved
@@ -27,11 +27,7 @@
 import System.Exit                (ExitCode(..))
 import System.Directory           (findExecutable)
 
-<<<<<<< HEAD
 import Echidna.ABI                (encodeSig, encodeSigWithName, hashSig, fallback, commonTypeSizes, mkValidAbiInt, mkValidAbiUInt, pregenAdds)
-=======
-import Echidna.ABI                (encodeSig, encodeSigWithName, hashSig, fallback, commonTypeSizes, mkValidAbiInt, mkValidAbiUInt)
->>>>>>> 4a4518b8
 import Echidna.Exec               (execTx, initialVM)
 import Echidna.Events             (EventMap)
 import Echidna.RPC                (loadEthenoBatch)
@@ -219,12 +215,6 @@
   let neFuns = filterMethods (c ^. contractName) fs (fallback NE.:| funs)
   
   -- Construct ABI mapping for World
-<<<<<<< HEAD
-=======
-  let abiMapping = if ma then M.fromList $ cs <&> \cc -> (cc ^. runtimeCode . to stripBytecodeMetadata, filterMethods (cc ^. contractName) fs $ abiOf pref cc)
-                         else M.singleton (c ^. runtimeCode . to stripBytecodeMetadata) fabiOfc
->>>>>>> 4a4518b8
-
   let abiMapping = if ma then M.fromList $ cs <&> \cc -> (getBytecodeMetadata $ cc ^. runtimeCode, filterMethods (cc ^. contractName) fs $ abiOf pref cc)
                          else M.singleton (getBytecodeMetadata $ c ^. runtimeCode) fabiOfc
   
