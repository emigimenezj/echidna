--- conflicted
+++ resolved
@@ -7,6 +7,8 @@
 {-# LANGUAGE TupleSections #-}
 
 module Echidna.Exec where
+
+import Prelude hiding (unlines)
 
 import Control.Lens
 import Control.Monad.Catch (Exception, MonadThrow(..))
@@ -20,23 +22,13 @@
 import Data.List (sort, nub)
 import EVM
 import EVM.Op (Op(..))
-<<<<<<< HEAD
-
-
-import EVM.Exec (exec)
+import EVM.Exec (exec, vmForEthrunCreation)
 import EVM.Solidity --(SourceCache, SrcMap, SolcContract, contractName, sourceLines, sourceFiles, runtimeCode, runtimeSrcmap, creationSrcmap)
 import EVM.Debug (srcMapCodePos) --, srcMapCode)
-import Prelude hiding (unlines)
-
-import qualified Data.Vector as V
-import EVM.Exec (vmForEthrunCreation)
-=======
-import EVM.Exec (exec, vmForEthrunCreation)
-import EVM.Solidity (stripBytecodeMetadata)
->>>>>>> fc97808e
 import EVM.Types (Buffer(..))
 import EVM.Symbolic (litWord)
 
+import qualified Data.Vector as V
 import qualified Data.ByteString as BS
 import qualified Data.Map as M
 import qualified Data.Set as S
