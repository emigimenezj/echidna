--- conflicted
+++ resolved
@@ -47,13 +47,8 @@
 multi-abi: false
 #checkAsserts checks assertions
 checkAsserts: false
-<<<<<<< HEAD
 #benchmarkMode enables benchmark mode
 benchmarkMode: false
-#dashboard determines if output is just text or an AFL-like display
-dashboard: true
-=======
->>>>>>> 313a4f8b
 #timeout controls test timeout settings
 timeout: null
 #seed not defined by default, is the random seed
