--- conflicted
+++ resolved
@@ -60,13 +60,7 @@
 library:
   source-dirs: lib/
 
-<<<<<<< HEAD
 when:
-  - condition: os(darwin)
-    extra-libraries: c++
-    ld-options: -Wl,-keep_dwarf_unwind
-  - condition: os(windows)
-    extra-libraries: stdc++
   - condition: "!os(windows)"
     cpp-options: -DINTERACTIVE_UI
     dependencies:
@@ -74,8 +68,6 @@
       - unix
       - vty
 
-=======
->>>>>>> 046cbccc
 executables:
   echidna:
     main: Main.hs
@@ -95,6 +87,8 @@
         - condition: os(darwin)
           extra-libraries: c++
           ld-options: -Wl,-keep_dwarf_unwind
+        - condition: os(windows)
+          extra-libraries: stdc++
 
 tests:
   echidna-testsuite:
@@ -119,6 +113,8 @@
         - condition: os(darwin)
           extra-libraries: c++
           ld-options: -Wl,-keep_dwarf_unwind
+        - condition: os(windows)
+          extra-libraries: stdc++
 
 flags:
   static:
