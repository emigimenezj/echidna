--- conflicted
+++ resolved
@@ -1,4 +1,3 @@
-<<<<<<< HEAD
 {-# LANGUAGE LambdaCase, OverloadedStrings, TupleSections #-}
 
 module Main where
@@ -7,15 +6,6 @@
 import Control.Monad           (forM_, forM)
 import Data.List               (foldl')
 import Data.Set                (size, unions)
-=======
-{-# LANGUAGE LambdaCase #-}
-{-# LANGUAGE OverloadedStrings #-}
-
-module Main where
-
-import Control.Concurrent.MVar (takeMVar, newMVar)
-import Data.MultiSet           (distinctSize)
->>>>>>> fa68f3f0
 import Data.Text               (pack)
 import Data.Semigroup          ((<>))
 
@@ -27,19 +17,12 @@
 
 import Options.Applicative
 
-<<<<<<< HEAD
 
 data Options = Options
   { filePath         :: FilePath
   , selectedContract :: Maybe String
   , solcArgs         :: Maybe String
   , covEpochs        :: Maybe Int }
-=======
-data Options = Options
-  { filePath         :: FilePath
-  , selectedContract :: Maybe String
-  , solcArgs         :: Maybe String }
->>>>>>> fa68f3f0
 
 options :: Parser Options
 options = Options
@@ -52,12 +35,9 @@
       <*> optional ( strOption
           ( long "solc-args"
          <> help "Optional solidity compiler arguments" ))
-<<<<<<< HEAD
       <*> optional ( option auto
           ( long "epochs"
          <> help "Optional number of epochs to run coverage guidance" ))
-=======
->>>>>>> fa68f3f0
 
 opts :: ParserInfo Options
 opts = info (options <**> helper)
@@ -65,7 +45,6 @@
   <> progDesc "Fuzzing/property based testing of EVM code"
   <> header "Echidna - Ethereum fuzz testing framework" )
 
-<<<<<<< HEAD
 
 main :: IO ()
 main = do
@@ -101,18 +80,4 @@
       ls <- mapM (readMVar . snd) tests
       let l = size $ foldl' (\acc xs -> unions (acc:(map snd xs))) mempty ls
       putStrLn $ "Coverage: " ++ show l ++ " unique PCs"
-      return ()
-=======
-main :: IO ()
-main = do
-  (Options f c s) <- execParser opts
-  (v,a,ts) <- loadSolidity f (pack <$> c) (pack <$> s)
-  r        <- newMVar (mempty :: Coverage)
-  let prop t = (PropertyName $ show t
-               , ePropertySeqCoverage r (flip checkETest t) a v 10
-               )
-  _ <- checkParallel . Group (GroupName f) $ map prop ts
-  l <- distinctSize <$> takeMVar r
-  putStrLn $ "Coverage: " ++ show l ++ " unique PCs"
-  return ()
->>>>>>> fa68f3f0
+      return ()