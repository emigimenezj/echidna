--- conflicted
+++ resolved
@@ -1,6 +1,5 @@
 module Main where
 
-import Control.Lens hiding (argument)
 import Control.Monad.Reader (runReaderT)
 import Data.Text (pack)
 import Options.Applicative
@@ -32,18 +31,10 @@
   <> header "Echidna"
 
 main :: IO ()
-<<<<<<< HEAD
 main = do Options f c conf <- execParser opts
           cfg <- maybe (pure defaultConfig) parseConfig conf
-          res <- flip runReaderT cfg $ do
+          cpg <- flip runReaderT cfg $ do
             cs       <- contracts f
             (v,w,ts) <- loadSpecified (pack . (f ++) . (':' :) <$> c) cs >>= prepareForTest
-            view tests <$> ui v w ts (Just $ mkGenDict 0.15 (extractConstants cs) [])
-          if any (/= Passed) $ snd <$> res then exitWith $ ExitFailure 1 else exitSuccess
-=======
-main = do (Options f c cov conf) <- execParser opts
-          cfg <- maybe (pure defaultConfig) parseConfig conf
-          cpg <- runReaderT (loadSolTests f (pack <$> c) >>= \(v,w,ts) -> ui v w ts) $
-                   cfg & cConf %~ if cov then \k -> k {knownCoverage = Just mempty} else id
-          if not . isSuccess $ cpg then exitWith $ ExitFailure 1 else exitSuccess
->>>>>>> 1b87ac65
+            ui v w ts (Just $ mkGenDict 0.15 (extractConstants cs) [])
+          if not . isSuccess $ cpg then exitWith $ ExitFailure 1 else exitSuccess